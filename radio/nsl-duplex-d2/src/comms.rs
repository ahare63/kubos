--- conflicted
+++ resolved
@@ -1,17 +1,5 @@
-<<<<<<< HEAD
-pub const GET_UPLOADED_FILE_COUNT: &str = "GUGETUFC";
-pub const GET_MODEM_HEALTH_STATE: &str = "GUGETHS";
-pub const GET_UPLOADED_FILE: &str = "GUGET_UF";
-pub const RESP_HEADER: &str = "GU";
-=======
 pub const GET_UPLOADED_FILE_COUNT: u64 = 0x4755474554554643;
 pub const GET_UPLOADED_FILE: u64 = 0x47554745545F5546;
 pub const RESP_HEADER: u32 = 0x4755;
 pub const ACK: u32 = 0x475506;
-pub const NACK: u32 = 0x47550F;
-
-pub struct UploadedFile {
-    pub name: String,
-    pub payload: Vec<u8>,
-}
->>>>>>> a1b127b1
+pub const NACK: u32 = 0x47550F;