--- conflicted
+++ resolved
@@ -1,4 +1,3 @@
-<<<<<<< HEAD
 /*
 Cubesat Space Protocol - A small network-layer protocol designed for Cubesats
 Copyright (C) 2011 GomSpace ApS (http://www.gomspace.com)
@@ -45,53 +44,4 @@
 } /* extern "C" */
 #endif
 
-#endif /* _CSP_IF_I2C_H_ */
-=======
-/*
-Cubesat Space Protocol - A small network-layer protocol designed for Cubesats
-Copyright (C) 2011 GomSpace ApS (http://www.gomspace.com)
-Copyright (C) 2011 AAUSAT3 Project (http://aausat3.space.aau.dk)
-
-This library is free software; you can redistribute it and/or
-modify it under the terms of the GNU Lesser General Public
-License as published by the Free Software Foundation; either
-version 2.1 of the License, or (at your option) any later version.
-
-This library is distributed in the hope that it will be useful,
-but WITHOUT ANY WARRANTY; without even the implied warranty of
-MERCHANTABILITY or FITNESS FOR A PARTICULAR PURPOSE.  See the GNU
-Lesser General Public License for more details.
-
-You should have received a copy of the GNU Lesser General Public
-License along with this library; if not, write to the Free Software
-Foundation, Inc., 51 Franklin Street, Fifth Floor, Boston, MA  02110-1301  USA
-*/
-
-#ifndef _CSP_IF_I2C_H_
-#define _CSP_IF_I2C_H_
-
-#ifdef __cplusplus
-extern "C" {
-#endif
-
-#include <stdint.h>
-
-#include <csp/csp.h>
-#include <csp/csp_interface.h>
-
-extern csp_iface_t csp_if_i2c;
-
-/**
- * Capture I2C RX events for CSP
- * @param opt_addr local i2c address
- * @param handle which i2c device to use
- * @return csp_error.h code
- */
-int csp_i2c_init(uint8_t opt_addr, int handle);
-
-#ifdef __cplusplus
-} /* extern "C" */
-#endif
-
-#endif /* _CSP_IF_I2C_H_ */
->>>>>>> 1b96092c
+#endif /* _CSP_IF_I2C_H_ */