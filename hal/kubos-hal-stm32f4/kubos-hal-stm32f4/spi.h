/*
 * KubOS HAL
 * Copyright (C) 2016 Kubos Corporation
 *
 * Licensed under the Apache License, Version 2.0 (the "License");
 * you may not use this file except in compliance with the License.
 * You may obtain a copy of the License at
 *
 *     http://www.apache.org/licenses/LICENSE-2.0
 *
 * Unless required by applicable law or agreed to in writing, software
 * distributed under the License is distributed on an "AS IS" BASIS,
 * WITHOUT WARRANTIES OR CONDITIONS OF ANY KIND, either express or implied.
 * See the License for the specific language governing permissions and
 * limitations under the License.
 */
<<<<<<< HEAD
#if (defined YOTTA_CFG_HARDWARE_SPI) && (YOTTA_CFG_HARDWARE_SPI_COUNT > 0)
=======
/**
  * @defgroup STM32F4_HAL_SPI
  * @addtogroup STM32F4_HAL_SPI
  * @{
  */
 #if (defined YOTTA_CFG_HARDWARE_SPI) && (YOTTA_CFG_HARDWARE_SPI_COUNT > 0)
>>>>>>> a1fc3c4f
#ifndef K_SPI_HAL_H
#define K_SPI_HAL_H

#include "kubos-hal/spi.h"
#include "stm32f4xx.h"
#include "stm32f4xx_hal_spi.h"

/** Structure defining pins for SPI device */
typedef struct
{
    /** Master-In Slave-Out */
    uint16_t miso;
    /** Master-Out Slave-In */
    uint16_t mosi;
    /** Clock */
    uint16_t sck;
    /** STM32CubeF4 GPIO port */
    GPIO_TypeDef * port;
    /** Alternate pin setting */
    uint16_t alt;
} hal_spi_pins;

/** Structure for SPI device */
typedef struct
{
    /** KubOS-HAL structure */
    KSPI * kspi;
    /** STM32CubeF4's special structure */
    SPI_HandleTypeDef hal_handle;
    /** spi pins struct */
    hal_spi_pins pins;
} hal_spi_handle;

#endif
#endif

/* @} */<|MERGE_RESOLUTION|>--- conflicted
+++ resolved
@@ -14,16 +14,12 @@
  * See the License for the specific language governing permissions and
  * limitations under the License.
  */
-<<<<<<< HEAD
+/**
+ * @defgroup STM32F4_HAL_SPI
+ * @addtogroup STM32F4_HAL_SPI
+ * @{
+ */
 #if (defined YOTTA_CFG_HARDWARE_SPI) && (YOTTA_CFG_HARDWARE_SPI_COUNT > 0)
-=======
-/**
-  * @defgroup STM32F4_HAL_SPI
-  * @addtogroup STM32F4_HAL_SPI
-  * @{
-  */
- #if (defined YOTTA_CFG_HARDWARE_SPI) && (YOTTA_CFG_HARDWARE_SPI_COUNT > 0)
->>>>>>> a1fc3c4f
 #ifndef K_SPI_HAL_H
 #define K_SPI_HAL_H
 
