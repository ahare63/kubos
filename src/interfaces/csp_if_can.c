/*
Cubesat Space Protocol - A small network-layer protocol designed for Cubesats
Copyright (C) 2011 GomSpace ApS (http://www.gomspace.com)
Copyright (C) 2011 AAUSAT3 Project (http://aausat3.space.aau.dk) 

This library is free software; you can redistribute it and/or
modify it under the terms of the GNU Lesser General Public
License as published by the Free Software Foundation; either
version 2.1 of the License, or (at your option) any later version.

This library is distributed in the hope that it will be useful,
but WITHOUT ANY WARRANTY; without even the implied warranty of
MERCHANTABILITY or FITNESS FOR A PARTICULAR PURPOSE.  See the GNU
Lesser General Public License for more details.

You should have received a copy of the GNU Lesser General Public
License along with this library; if not, write to the Free Software
Foundation, Inc., 51 Franklin Street, Fifth Floor, Boston, MA  02110-1301  USA
*/
 
/* CAN frames contains at most 8 bytes of data, so in order to transmit CSP
 * packets larger than this, a fragmentation protocol is required. The CAN
 * Fragmentation Protocol (CFP) header is designed to match the 29 bit CAN
 * identifier.
 *
 * The CAN identifier is divided in these fields:
 * src:			 5 bits
 * dst:			 5 bits
 * type:			1 bit
 * remain:		  8 bits
 * identifier:	 10 bits
 *
 * Source and Destination addresses must match the CSP packet. The type field
 * is used to distinguish the first and subsequent frames in a fragmented CSP
 * packet. Type is BEGIN (0) for the first fragment and MORE (1) for all other
 * fragments. Remain indicates number of remaining fragments, and must be
 * decremented by one for each fragment sent. The identifier field serves the
 * same purpose as in the Internet Protocol, and should be an auto incrementing
 * integer to uniquely separate sessions.
 */

#include <stdint.h>
#include <stdlib.h>
#include <stdio.h>
#include <string.h>
#include <inttypes.h>

#include <csp/csp.h>
#include <csp/csp_interface.h>
#include <csp/csp_endian.h>
#include <csp/interfaces/csp_if_can.h>

#include "../arch/csp_semaphore.h"
#include "../arch/csp_time.h"

#include "../drivers/can/can.h"

/** Interface definition */
csp_iface_t csp_if_can = {
	.name = "CAN",
	.nexthop = csp_can_tx,
	.mtu = 256,
};

/** CAN header macros */
#define CFP_HOST_SIZE 	5
#define CFP_TYPE_SIZE 	1
#define CFP_REMAIN_SIZE 8
#define CFP_ID_SIZE 	10

/** Macros for extracting header fields */
#define CFP_FIELD(id,rsiz,fsiz) ((uint32_t)((uint32_t)((id) >> (rsiz)) & (uint32_t)((1 << (fsiz)) - 1)))
#define CFP_SRC(id) 		CFP_FIELD(id, CFP_HOST_SIZE + CFP_TYPE_SIZE + CFP_REMAIN_SIZE + CFP_ID_SIZE, CFP_HOST_SIZE)
#define CFP_DST(id) 		CFP_FIELD(id, CFP_TYPE_SIZE + CFP_REMAIN_SIZE + CFP_ID_SIZE, CFP_HOST_SIZE)
#define CFP_TYPE(id) 		CFP_FIELD(id, CFP_REMAIN_SIZE + CFP_ID_SIZE, CFP_TYPE_SIZE)
#define CFP_REMAIN(id)		CFP_FIELD(id, CFP_ID_SIZE, CFP_REMAIN_SIZE)
#define CFP_ID(id) 			CFP_FIELD(id, 0, CFP_ID_SIZE)

/** Macros for building CFP headers */
#define CFP_MAKE_FIELD(id,fsiz,rsiz) ((uint32_t)(((id) & (uint32_t)((uint32_t)(1 << (fsiz)) - 1)) << (rsiz)))
#define CFP_MAKE_SRC(id) 	CFP_MAKE_FIELD(id, CFP_HOST_SIZE, CFP_HOST_SIZE + CFP_TYPE_SIZE + CFP_REMAIN_SIZE + CFP_ID_SIZE)
#define CFP_MAKE_DST(id) 	CFP_MAKE_FIELD(id, CFP_HOST_SIZE, CFP_TYPE_SIZE + CFP_REMAIN_SIZE + CFP_ID_SIZE)
#define CFP_MAKE_TYPE(id) 	CFP_MAKE_FIELD(id, CFP_TYPE_SIZE, CFP_REMAIN_SIZE + CFP_ID_SIZE)
#define CFP_MAKE_REMAIN(id)	CFP_MAKE_FIELD(id, CFP_REMAIN_SIZE, CFP_ID_SIZE)
#define CFP_MAKE_ID(id) 	CFP_MAKE_FIELD(id, CFP_ID_SIZE, 0)

/** Mask to uniquely separate connections */
#define CFP_ID_CONN_MASK 	(CFP_MAKE_SRC((uint32_t)(1 << CFP_HOST_SIZE) - 1) \
							| CFP_MAKE_DST((uint32_t)(1 << CFP_HOST_SIZE) - 1) \
							| CFP_MAKE_ID((uint32_t)(1 << CFP_ID_SIZE) - 1))

/** Maximum Transmission Unit for CSP over CAN */
#define CSP_CAN_MTU 256

/** Number of packet buffer elements */
#define PBUF_ELEMENTS CSP_CONN_MAX

/** Buffer element timeout in ms */
#define PBUF_TIMEOUT_MS 10000

/** CFP Frame Types */
enum cfp_frame_t {
	CFP_BEGIN = 0,
	CFP_MORE = 1
};

/** CFP identification number */
int cfp_id;

/** CFP identification number semaphore */
csp_bin_sem_handle_t id_sem;

#if defined(_CSP_POSIX_) || defined(_CSP_WINDOWS_)
/** Packet buffer semaphore */
static csp_bin_sem_handle_t pbuf_sem;
#endif

/* Identification number */
static int id_init(void) {

	/* Init ID field to random number */
	srand((int)csp_get_ms());
	cfp_id = rand() & ((1 << CFP_ID_SIZE) - 1);
	
	if (csp_bin_sem_create(&id_sem) == CSP_SEMAPHORE_OK) {
		return 0;
	} else {
		csp_debug(CSP_ERROR, "Could not initialize CFP id semaphore");
		return -1;
	}

}

static int id_get(void) {

	int id;
	if (csp_bin_sem_wait(&id_sem, 1000) != CSP_SEMAPHORE_OK)
		return -1;
	id = cfp_id++;
	cfp_id = cfp_id & ((1 << CFP_ID_SIZE) - 1);
	csp_bin_sem_post(&id_sem);
	return id;

}

/* Packet buffers */
typedef enum {
	BUF_FREE = 0,					/**< Buffer element free */
	BUF_USED = 1,					/**< Buffer element used */
} pbuf_state_t;

typedef struct {
	uint16_t rx_count;				/**< Received bytes */
	uint16_t tx_count;				/**< Transmitted bytes */
	uint32_t remain;				/**< Remaining packets */
	csp_bin_sem_handle_t tx_sem;	/**< Transmit semaphore for blocking mode */
	uint32_t cfpid;					/**< Connection CFP identification number */
	csp_packet_t * packet;			/**< Pointer to packet buffer */
	pbuf_state_t state;				/**< Element state */
	uint32_t last_used;				/**< Timestamp in ms for last use of buffer */
} pbuf_element_t;

static pbuf_element_t pbuf[PBUF_ELEMENTS];

/** pbuf_init
 * Initialize packet buffer.
 * @return 0 on success, -1 on error.
 */
static int pbuf_init(void) {

	/* Initialize packet buffers */
	int i;
	pbuf_element_t * buf;

	for (i = 0; i < PBUF_ELEMENTS; i++) {
		buf = &pbuf[i];
		buf->rx_count = 0;
		buf->tx_count = 0;
		buf->cfpid = 0;
		buf->packet = NULL;
		buf->state = BUF_FREE;
		buf->last_used = 0;
		buf->remain = 0;
		/* Create tx semaphore if blocking mode is enabled */
	if (csp_bin_sem_create(&buf->tx_sem) != CSP_SEMAPHORE_OK) {
		csp_debug(CSP_ERROR, "Failed to allocate TX semaphore\n");
		return -1;
	}
	}

<<<<<<< HEAD
#if defined(_CSP_POSIX_) || defined(_CSP_WINDOWS_)
    /* Initialize global lock */
=======
#ifdef _CSP_POSIX_
	/* Initialize global lock */
>>>>>>> 9fd5b29d
	if (csp_bin_sem_create(&pbuf_sem) != CSP_SEMAPHORE_OK) {
		csp_debug(CSP_ERROR, "No more memory for packet buffer semaphore\r\n");
		return -1;
	}
#endif

	return 0;
	
}

/** pbuf_timestamp
 * Update packet buffer timestamp of last use.
 * @param buf Buffer element to update
 * @param task_woken
 * @return
 */
int pbuf_timestamp(pbuf_element_t * buf, CSP_BASE_TYPE * task_woken) {

	if (buf != NULL) {
		buf->last_used = task_woken ? csp_get_ms_isr() : csp_get_ms();
		return 0;
	} else {
		return -1;
	}

}

/** pbuf_free
 * Free buffer element and associated CSP packet buffer element.
 * @param buf Buffer element to free
 * @return 0 on success, -1 on error.
 */
static int pbuf_free(pbuf_element_t * buf, CSP_BASE_TYPE * task_woken) {

	/* Lock packet buffer */
	if (task_woken == NULL)
		CSP_ENTER_CRITICAL(pbuf_sem);
		
	/* Free CSP packet */
	if (buf->packet != NULL) {
		csp_buffer_free(buf->packet);
		buf->packet = NULL;
	}

	/* Mark buffer element free */
	buf->state = BUF_FREE;
	buf->rx_count = 0;
	buf->tx_count = 0;
	buf->cfpid = 0;
	buf->last_used = 0;
	buf->remain = 0;

	/* Unlock packet buffer */
	if (task_woken == NULL)
		CSP_EXIT_CRITICAL(pbuf_sem);

	return 0;

}

/** pbuf_new
 * Get new packet buffer element.
 * @param id CFP identifier
 * @return Pointer to packet buffer element on success, NULL on error.
 */
static pbuf_element_t * pbuf_new(uint32_t id, CSP_BASE_TYPE * task_woken) {

	/* Search for free buffer */
	int i;
	pbuf_element_t * buf, * ret = NULL;

	/* Lock packet buffer */
	if (task_woken == NULL)
		CSP_ENTER_CRITICAL(pbuf_sem);

	/* Loop through buffer elements */
	for (i = 0; i < PBUF_ELEMENTS; i++) {
		buf = &pbuf[i];
		if(buf->state == BUF_FREE) {
			buf->state = BUF_USED;
			buf->cfpid = id;
			buf->remain = 0;
			pbuf_timestamp(buf, task_woken);
			ret = buf;
			break;
		} else if (buf->state == BUF_USED) {
			/* Check timeout */
			uint32_t now = task_woken ? csp_get_ms_isr() : csp_get_ms();
			if (now - buf->last_used > PBUF_TIMEOUT_MS) {
				csp_debug(CSP_WARN, "CAN Buffer element timeout. Reusing buffer\r\n", PBUF_TIMEOUT_MS);
				/* Reuse packet buffer */
				pbuf_free(buf, task_woken);
				buf->state = BUF_USED;
				buf->cfpid = id;
				buf->remain = 0;
				pbuf_timestamp(buf, task_woken);
				ret = buf;
				break;
			}
		}
	}

	/* Unlock packet buffer */
	if (task_woken == NULL)
		CSP_EXIT_CRITICAL(pbuf_sem);

	/* No free buffer was found */
	return ret;
  
}


/** pbuf_find
 * Find matching packet buffer or create a new one.
 * @param id CFP identifier to match
 * @param mask Match mask
 * @return Pointer to matching or new packet buffer element on success, NULL on error.
 */
static pbuf_element_t * pbuf_find(uint32_t id, uint32_t mask, CSP_BASE_TYPE * task_woken) {
	
	/* Search for matching buffer */
	int i;
	pbuf_element_t * buf, * ret = NULL;

	/* Lock packet buffer */
	if (task_woken == NULL)
		CSP_ENTER_CRITICAL(pbuf_sem);

	/* Loop through buffer elements */
	for (i = 0; i < PBUF_ELEMENTS; i++) {
		buf = &pbuf[i];

		if((buf->state == BUF_USED) && ((buf->cfpid & mask) == (id & mask))) {
			pbuf_timestamp(buf, task_woken);
			ret = buf;
			break;
		}
	}

	/* Unlock packet buffer */
	if (task_woken == NULL)
		CSP_EXIT_CRITICAL(pbuf_sem);

	/* No matching buffer was found */
	return ret;

}

int csp_tx_callback(can_id_t canid, can_error_t error, CSP_BASE_TYPE * task_woken) {

	int bytes;

	/* Match buffer element */
	pbuf_element_t * buf = pbuf_find(canid, CFP_ID_CONN_MASK, task_woken);

	if (buf == NULL) {
		csp_debug(CSP_WARN, "Failed to match buffer element in tx callback\r\n");
		csp_if_can.tx_error++;
		return -1;
	}

	if (buf->packet == NULL) {
		csp_debug(CSP_WARN, "Buffer packet was NULL\r\n");
		csp_if_can.tx_error++;
		pbuf_free(buf, task_woken);
		return -1;
	}

	/* Free packet buffer if send failed */
	if (error != CAN_NO_ERROR) {
		csp_debug(CSP_WARN, "Error in transmit callback\r\n");
		csp_if_can.tx_error++;
		pbuf_free(buf, task_woken);
		return -1;
	}

	/* Send next frame if not complete */
	if (buf->tx_count < buf->packet->length) {
		/* Calculate frame data bytes */
		bytes = (buf->packet->length - buf->tx_count >= 8) ? 8 : buf->packet->length - buf->tx_count;

		/* Prepare identifier */
		can_id_t id  = 0;
		id |= CFP_MAKE_SRC(buf->packet->id.src);
		id |= CFP_MAKE_DST(buf->packet->id.dst);
		id |= CFP_MAKE_ID(CFP_ID(canid));
		id |= CFP_MAKE_TYPE(CFP_MORE);
		id |= CFP_MAKE_REMAIN((buf->packet->length - buf->tx_count - bytes + 7) / 8);

		/* Increment tx counter */
		buf->tx_count += bytes;

		/* Send frame */
		if (can_send(id, buf->packet->data + buf->tx_count - bytes, bytes, task_woken) != 0) {
			csp_debug(CSP_WARN, "Failed to send CAN frame in Tx callback\r\n");
			csp_if_can.tx_error++;
			pbuf_free(buf, task_woken);
			return -1;
		}
	} else {
		/* Free packet buffer */
		pbuf_free(buf, task_woken);
		
		/* Post semaphore if blocking mode is enabled */
		if (task_woken != NULL) {
			csp_bin_sem_post_isr(&buf->tx_sem, task_woken);
		} else {
			csp_bin_sem_post(&buf->tx_sem);
		}
	}

	return 0;

}

int csp_rx_callback(can_frame_t * frame, CSP_BASE_TYPE * task_woken) {

	pbuf_element_t * buf;
	uint8_t offset;
	
	can_id_t id = frame->id;

	/* Bind incoming frame to a packet buffer */
	buf = pbuf_find(id, CFP_ID_CONN_MASK, task_woken);

	/* Check returned buffer */
	if (buf == NULL) {
		if (CFP_TYPE(id) == CFP_BEGIN) {
			buf = pbuf_new(id, task_woken);
			if (buf == NULL) {
				csp_debug(CSP_WARN, "No available packet buffer for CAN\r\n");
				csp_if_can.rx_error++;
				return -1;
			}
		} else {
			csp_debug(CSP_WARN, "Out of order MORE frame received\r\n");
			csp_if_can.frame++;
			return -1;
		}
	}

	/* Reset frame data offset */
	offset = 0;

	switch (CFP_TYPE(id)) {

		case CFP_BEGIN:
		
			/* Discard packet if DLC is less than CSP id + CSP length fields */
			if (frame->dlc < sizeof(csp_id_t) + sizeof(uint16_t)) {
				csp_debug(CSP_WARN, "Short BEGIN frame received\r\n");
				csp_if_can.frame++;
				pbuf_free(buf, task_woken);
				break;
			}
						
			/* Check for incomplete frame */
			if (buf->packet != NULL) {
				/* Reuse the buffer */
				csp_debug(CSP_WARN, "Incomplete frame\r\n");
				csp_if_can.frame++;
			} else {
				/* Allocate memory for frame */
				buf->packet = task_woken ? csp_buffer_get_isr(CSP_CAN_MTU) : csp_buffer_get(CSP_CAN_MTU);
				if (buf->packet == NULL) {
					csp_debug(CSP_ERROR, "Failed to get buffer for CSP_BEGIN packet\n");
					csp_if_can.frame++;
					pbuf_free(buf, task_woken);
					break;
				}
			}

			/* Copy CSP identifier and length*/
			memcpy(&(buf->packet->id), frame->data, sizeof(csp_id_t));
			buf->packet->id.ext = csp_ntoh32(buf->packet->id.ext);
			memcpy(&(buf->packet->length), frame->data + sizeof(csp_id_t), sizeof(uint16_t));
			buf->packet->length = csp_ntoh16(buf->packet->length);
			
			/* Reset RX count */
			buf->rx_count = 0;
			
			/* Set offset to prevent CSP header from being copied to CSP data */
			offset = sizeof(csp_id_t) + sizeof(uint16_t);

			/* Set remain field - increment to include begin packet */
			buf->remain = CFP_REMAIN(id) + 1;

			/* Note fall through! */
			
		case CFP_MORE:

			/* Check 'remain' field match */
			if (CFP_REMAIN(id) != buf->remain - 1) {
				csp_debug(CSP_ERROR, "CAN frame lost in CSP packet\r\n");
				pbuf_free(buf, task_woken);
				csp_if_can.frame++;
				break;
			}

			/* Decrement remaining frames */
			buf->remain--;

			/* Check for overflow */
			if ((buf->rx_count + frame->dlc - offset) > buf->packet->length) {
				csp_debug(CSP_ERROR, "RX buffer overflow\r\n");
				csp_if_can.frame++;
				pbuf_free(buf, task_woken);
				break;
			}

			/* Copy dlc bytes into buffer */
			memcpy(&buf->packet->data[buf->rx_count], frame->data + offset, frame->dlc - offset);
			buf->rx_count += frame->dlc - offset;

			/* Check if more data is expected */
			if (buf->rx_count != buf->packet->length)
				break;

			/* Data is available */
			csp_new_packet(buf->packet, &csp_if_can, task_woken);

			/* Drop packet buffer reference */
			buf->packet = NULL;

			/* Free packet buffer */
			pbuf_free(buf, task_woken);

			break;

		default:
			csp_debug(CSP_WARN, "Received unknown CFP message type\r\n");
			pbuf_free(buf, task_woken);
			break;

	}

	return 0;

}

int csp_can_tx(csp_packet_t * packet, uint32_t timeout) {

	uint8_t bytes, overhead, avail;
	uint8_t frame_buf[8];

	/* Get CFP identification number */
	int ident = id_get();
	if (ident < 0) {
		csp_debug(CSP_WARN, "Failed to get CFP identification number\r\n");
		return 0;
	}
	
	/* Calculate overhead */
	overhead = sizeof(csp_id_t) + sizeof(uint16_t);

	/* Create CAN identifier */
	can_id_t id = 0;
	id |= CFP_MAKE_SRC(packet->id.src);
	id |= CFP_MAKE_DST(packet->id.dst);
	id |= CFP_MAKE_ID(ident);
	id |= CFP_MAKE_TYPE(CFP_BEGIN);
	id |= CFP_MAKE_REMAIN((packet->length + overhead - 1) / 8);

	/* Get packet buffer */
	pbuf_element_t * buf = pbuf_new(id, NULL);

	if (buf == NULL) {
		csp_debug(CSP_WARN, "Failed to get packet buffer for CAN\r\n");
		return 0;
	}

	/* Set packet */
	buf->packet = packet;

	/* Calculate first frame data bytes */
	avail = 8 - overhead;
	bytes = (packet->length <= avail) ? packet->length : avail;

	/* Copy CSP headers and data */
	uint32_t csp_id_be = csp_hton32(packet->id.ext);
	uint16_t csp_length_be = csp_hton16(packet->length);

	memcpy(frame_buf, &csp_id_be, sizeof(csp_id_be));
	memcpy(frame_buf + sizeof(csp_id_be), &csp_length_be, sizeof(csp_length_be));
	memcpy(frame_buf + overhead, packet->data, bytes);

	/* Increment tx counter */
	buf->tx_count += bytes;

	/* Take semaphore so driver can post it later */
	csp_bin_sem_wait(&buf->tx_sem, 0);

	/* Send frame */
	if (can_send(id, frame_buf, overhead + bytes, NULL) != 0) {
		csp_debug(CSP_WARN, "Failed to send CAN frame in csp_tx_can\r\n");
		return 0;
	}

	/* Non blocking mode */
	if (timeout == 0)
		return 1;

	/* Blocking mode */
	if (csp_bin_sem_wait(&buf->tx_sem, timeout) != CSP_SEMAPHORE_OK) {
		csp_bin_sem_post(&buf->tx_sem);
		return 0;
	} else {
		csp_bin_sem_post(&buf->tx_sem);
		return 1;
	}

}

int csp_can_init(uint8_t mode, void * conf, int conflen) {

	uint32_t mask;

	/* Initialize packet buffer */
	if (pbuf_init() != 0) {
		csp_debug(CSP_ERROR, "Failed to initialize CAN packet buffers\r\n");
		return -1;
	}

	/* Initialize CFP identifier */
	if (id_init() != 0) {
		csp_debug(CSP_ERROR, "Failed to initialize CAN identification number\r\n");
		return -1;
	}
	
	if (mode == CSP_CAN_MASKED) {
		mask = CFP_MAKE_DST((1 << CFP_HOST_SIZE) - 1);
	} else if (mode == CSP_CAN_PROMISC) {
		mask = 0;
		csp_if_can.promisc = 1;
	} else {
		csp_debug(CSP_ERROR, "Unknown CAN mode\r\n");
		return -1;
	}

	/* Initialize CAN driver */
	if (can_init(CFP_MAKE_DST(my_address), mask, csp_tx_callback, csp_rx_callback, conf, conflen) != 0) {
		csp_debug(CSP_ERROR, "Failed to initialize CAN driver\r\n");
		return -1;
	}

	return 0;

}<|MERGE_RESOLUTION|>--- conflicted
+++ resolved
@@ -188,13 +188,8 @@
 	}
 	}
 
-<<<<<<< HEAD
 #if defined(_CSP_POSIX_) || defined(_CSP_WINDOWS_)
     /* Initialize global lock */
-=======
-#ifdef _CSP_POSIX_
-	/* Initialize global lock */
->>>>>>> 9fd5b29d
 	if (csp_bin_sem_create(&pbuf_sem) != CSP_SEMAPHORE_OK) {
 		csp_debug(CSP_ERROR, "No more memory for packet buffer semaphore\r\n");
 		return -1;
