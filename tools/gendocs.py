--- conflicted
+++ resolved
@@ -12,16 +12,11 @@
 echo "XML_OUTPUT=.";) | doxygen -"""
 
 DOCS_DIRS = [
-<<<<<<< HEAD
-    "adcs/adcs-api",
-    "eps/nanopower-api",
-    "libcsp",
-=======
+    "apis/gomspace-p31u-api",
     "apis/isis-ants-api",
     "apis/isis-imtq-api",
     "apis/isis-iobc-supervisor",
     "apis/isis-trxvu-api",
->>>>>>> a196fff3
     "hal/kubos-hal",
     "hal/kubos-hal-linux",
     "libcsp",
