# Getting started with Kubos SDK

This is intended to be a quick guide to creating a new KubOS RT project on top of the Kubos framework.

## Prerequisites

<<<<<<< HEAD
[Install the KubOS-CLI](cli-installing.md)
=======
[Install the Kubos SDK](docs/sdk-installing.md)
>>>>>>> 80d4c114

Create an instance of the Kubos Vagrant box

        $ vagrant init kubostech/kubos-dev

This will create a Vagrantfile in your current directory. This Vagrantfile contains information about the configuration of your kubos-dev Vagrant box.

It is strongly recommended that you create your kubos projects in a directory that is shared with your box from your host, rather than a directory that is only available inside your box. If the
directory is located on your host your projects will be protected in the event your box is ever damaged or destroyed.

To mount a specific directory from your host, open the Vagrantfile that was in the kubos-vagrant directory you clone in the above step and look for the following lines:

        # Share an additional folder to the guest VM. The first argument is
        # the path on the host to the actual folder. The second argument is
        # the path on the guest to mount the folder. And the optional third
        # argument is a set of non-required options.
        # config.vm.synced_folder "../data", "/vagrant_data"

Uncomment the last line in this block and change the paths to match your host directory and a desired mount point in the box.

Note - The path in the box must be an absolute path. In the kubos-dev vagrant box the home directory is `/home/vagrant`

After a volume is mounted into the box all of the data from the host path will be available at the path specified for the box. In the above example the host path (`../data`) would be exposed at `/vagrant_data` inside of the box.
This allows you to use the text editor of your choosing to edit the project files from your host machine at the host directory path.

Following the example if you create a kubos project in the box at `/vagrant_data/kubos_project` it would be accessible on your host at the relative path `../data/kubos_project` from your Vagrantfile

For more information on mounting volumes see the following [guide](https://www.vagrantup.com/docs/synced-folders/basic_usage.html)

Start the box

        $ vagrant up

SSH into your box

        $ vagrant ssh

At this point you will have a new terminal prompt inside your kubos-dev box.

## Creating your project

The simplest way to create a new KubOS RT project is by using the Kubos CLI. The `kubos init` command takes a project name and creates the project files & folder.

**Note:** Inside of the build system there are several reserved words, a project cannot be named any of these words. The most common of these are `test`, `source` and `include`.

        $ kubos init myproject

The `init` command creates a new directory with the kubos-rt-example included so you can get started right away.


We have also created several different example Kubos projects which can be used as starting points.

 - [Example showing basic freertos tasks and csp](https://github.com/kubostech/kubos-rt-example)
 - [Example showing the i2c HAL and sensors](https://github.com/kubostech/kubos-i2c-example)
 - [Example showing the spi HAL and sensors](https://github.com/kubostech/kubos-spi-example)
 - [Example showing the sensor interface](https://github.com/kubostech/kubos-sensor-example)
 - [Example showing csp over uart](https://github.com/kubostech/kubos-csp-example)
 - [Example KubOS Linux project](https://github.com/kubostech/kubos-linux-example)

If you would prefer to use one of our other examples as a starting point all you need to do is run:

        $ git clone https://github.com/kubostech/kubos-spi-example myproject

It is unnecessary to run the `kubos init` command in this case.

If you created your project from a clone there's some additional setup needed to satisfy all of the projects dependencies for Kubos source modules.

Running the following commands will clone a project and link all of the Kubos modules needed to build it:

        $ git clone <url of the project you want>
        $ cd <project name>
        $ kubos link --all

## Choosing a target

Once you have created a project you will need to select a target. The target defines which hardware your project will run on and how the peripherals are configured.

You can see a list of available projects by running the following command:

        $ kubos target --list

For this example we will set the msp430f5529 target:

        $ kubos target msp430f5529-gcc

## Building and flashing

Now that the target is set you can begin building. This command will build the current project:

        $ kubos build

You should see the `Build Succeeded` message! You are now ready to load your software on some hardware. Connect your hardware to your computer and run the following flash command:

        $ kubos flash

Note - You may need to run this command with `sudo` if you run into a permissions error.

        $ sudo kubos flash

Congratulations! You have just created a basic Kubos project, built it and (hopefully) flashed it onto some hardware.<|MERGE_RESOLUTION|>--- conflicted
+++ resolved
@@ -4,11 +4,7 @@
 
 ## Prerequisites
 
-<<<<<<< HEAD
-[Install the KubOS-CLI](cli-installing.md)
-=======
 [Install the Kubos SDK](docs/sdk-installing.md)
->>>>>>> 80d4c114
 
 Create an instance of the Kubos Vagrant box
 
