/*
 * KubOS HAL
 * Copyright (C) 2016 Kubos Corporation
 *
 * Licensed under the Apache License, Version 2.0 (the "License");
 * you may not use this file except in compliance with the License.
 * You may obtain a copy of the License at
 *
 *     http://www.apache.org/licenses/LICENSE-2.0
 *
 * Unless required by applicable law or agreed to in writing, software
 * distributed under the License is distributed on an "AS IS" BASIS,
 * WITHOUT WARRANTIES OR CONDITIONS OF ANY KIND, either express or implied.
 * See the License for the specific language governing permissions and
 * limitations under the License.
 */
<<<<<<< HEAD
 /**
   * @addtogroup GPIO
   * @{
   */
=======
>>>>>>> a1fc3c4f
#include "kubos-hal/gpio.h"
#include "kubos-hal-stm32f4/stm32f4_gpio.h"

#include "stm32f4xx.h"
#include "stm32f4xx_hal_gpio.h"
#include "stm32f4xx_hal_rcc.h"

/**
 * Performs low level gpio pin configuration and setup
 * @param pin [in] gpio pin number
 * @param mode [in] pin mode
 * @param pullup [in] pin pullup setting
 */
void k_gpio_init(int pin, KGPIOMode mode, KGPIOPullup pullup)
{
    // First enable the GPIO clock in RCC AHB1

    CHECK_SET_BIT(RCC->AHB1ENR, STM32F4_PIN_AHB1ENR_BIT(pin));

    GPIO_InitTypeDef params;
    switch (mode) {
        case K_GPIO_INPUT:
            params.Mode = GPIO_MODE_INPUT; break;
        case K_GPIO_OUTPUT:
            params.Mode = GPIO_MODE_OUTPUT_PP; break;
        case K_GPIO_OUTPUT_OD:
            params.Mode = GPIO_MODE_OUTPUT_OD; break;
        case K_GPIO_ALT:
            params.Mode = GPIO_MODE_AF_PP; break;
        case K_GPIO_ALT_OD:
            params.Mode = GPIO_MODE_AF_OD; break;
    }

    switch (pullup) {
        case K_GPIO_PULL_NONE:
            params.Pull = GPIO_NOPULL; break;
        case K_GPIO_PULL_UP:
            params.Pull = GPIO_PULLUP; break;
        case K_GPIO_PULL_DOWN:
            params.Pull = GPIO_PULLDOWN; break;
    }

    params.Pin = STM32F4_PIN_MASK(pin);
    params.Speed = GPIO_SPEED_HIGH;
    HAL_GPIO_Init(STM32F4_PIN_GPIO(pin), &params);
}

/**
 * Reads value off gpio pin
 * @param pin [in] gpio pin to read from
 * @return int value read from pin
 */
unsigned int k_gpio_read(int pin)
{
    return HAL_GPIO_ReadPin(STM32F4_PIN_GPIO(pin),
                            STM32F4_PIN_MASK(pin)) == GPIO_PIN_SET ? 1 : 0;
}

/**
 * Writes value to pin pin
 * @param pin [in] gpio pin to write to
 * @param val [in] value to write to pin
 */
void k_gpio_write(int pin, unsigned int val)
{
    HAL_GPIO_WritePin(STM32F4_PIN_GPIO(pin),
                      STM32F4_PIN_MASK(pin),
                      val == 0 ? GPIO_PIN_RESET : GPIO_PIN_SET);
}

/**
 * Performs alternate gpio configuration
 * @param GPIOx [in] STM32CubeF4 gpio definition
 * @param GPIO_PinSource [in] pin port number
 * @param GPIO_AF [in] alternate pin number
 */
void kprv_gpio_alt_config(GPIO_TypeDef* GPIOx, uint16_t GPIO_PinSource, uint8_t GPIO_AF)
{
    uint32_t temp = 0x00;
    uint32_t temp_2 = 0x00;

    temp = ((uint32_t)(GPIO_AF) << ((uint32_t)((uint32_t)GPIO_PinSource & (uint32_t)0x07) * 4));
    GPIOx->AFR[GPIO_PinSource >> 0x03] &= ~((uint32_t)0xF << ((uint32_t)((uint32_t)GPIO_PinSource & (uint32_t)0x07) * 4));
    temp_2 = GPIOx->AFR[GPIO_PinSource >> 0x03] | temp;
    GPIOx->AFR[GPIO_PinSource >> 0x03] = temp_2;
}<|MERGE_RESOLUTION|>--- conflicted
+++ resolved
@@ -14,13 +14,11 @@
  * See the License for the specific language governing permissions and
  * limitations under the License.
  */
-<<<<<<< HEAD
- /**
-   * @addtogroup GPIO
-   * @{
-   */
-=======
->>>>>>> a1fc3c4f
+
+/**
+ * @addtogroup STM32F4_HAL_GPIO
+ * @{
+ */
 #include "kubos-hal/gpio.h"
 #include "kubos-hal-stm32f4/stm32f4_gpio.h"
 
@@ -106,4 +104,6 @@
     GPIOx->AFR[GPIO_PinSource >> 0x03] &= ~((uint32_t)0xF << ((uint32_t)((uint32_t)GPIO_PinSource & (uint32_t)0x07) * 4));
     temp_2 = GPIOx->AFR[GPIO_PinSource >> 0x03] | temp;
     GPIOx->AFR[GPIO_PinSource >> 0x03] = temp_2;
-}+}
+
+/* @} */