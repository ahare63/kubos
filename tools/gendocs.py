#!/usr/bin/env python
import argparse
import subprocess
import os

GENERATE_XML = """
(cat {0};
echo ""; 
echo "PROJECT_NUMBER={1}";
echo "OUTPUT_DIRECTORY={2}";
echo "XML_OUTPUT=.";) | doxygen -"""

# DOCS_DIRS = [
# "kubos-core", 
# "libcsp", 
# "freertos/os", 
# "services/telemetry/telemetry",
# "services/telemetry/telemetry-linux",
# "telemetry-aggregator",
# "telemetry-storage",
# "ipc"]

DOCS_DIRS = [
<<<<<<< HEAD
    "freertos/os",
    "libcsp",
    "hal/kubos-hal",
    "hal/kubos-hal-iobc",
=======
    "hal/kubos-hal",
    "hal/kubos-hal-iobc",
    "hal/kubos-hal-msp430f5529",
>>>>>>> 242980fd
    "hal/kubos-hal-stm32f4"
]

def gendocs_xml(dir, doxyfile, version, doc_dir):
    doxycmd = GENERATE_XML.format(doxyfile, version, doc_dir)
    subprocess.call((doxycmd), shell=True, cwd=dir)

def main():
    parser = argparse.ArgumentParser()
    parser.add_argument('--output', metavar='output', default='xml',
                        help='Specifies output directory for docs')
    parser.add_argument('--version', metavar='version', default='0.0.0',
                        help='Specifies release version')

    args = parser.parse_args()

    doc_tags = {}

    doc_dirs = [d for d in DOCS_DIRS if os.path.isdir(d)]


    for dir in doc_dirs:
        doc_dir = os.path.join(os.getcwd(), args.output, dir)
        if not os.path.isdir(doc_dir):
            os.makedirs(doc_dir)
        gendocs_xml(dir, "docs/Doxyfile", args.version, doc_dir)

    subprocess.call("sphinx-build docs/ html/", shell=True)


if __name__ == '__main__':
    main()<|MERGE_RESOLUTION|>--- conflicted
+++ resolved
@@ -21,16 +21,11 @@
 # "ipc"]
 
 DOCS_DIRS = [
-<<<<<<< HEAD
     "freertos/os",
     "libcsp",
     "hal/kubos-hal",
     "hal/kubos-hal-iobc",
-=======
-    "hal/kubos-hal",
-    "hal/kubos-hal-iobc",
     "hal/kubos-hal-msp430f5529",
->>>>>>> 242980fd
     "hal/kubos-hal-stm32f4"
 ]
 
